# **Triage issues**

Triage helps ensure that issues resolve quickly by:

+ Ensuring the issue's intent and purpose is conveyed precisely. This is necessary because it can be difficult for an issue to explain how an end user experiences a problem and what actions they took.

+ Giving a contributor the information they need before they commit to resolving an issue.

+ Lowering the issue count by preventing duplicate issues.

+ Streamlining the development process by preventing duplicate discussions.

<<<<<<< HEAD
  This document gives you some ideas on what you can do to help. For more information, read more about how the core [Kindling team triage issues](how_the_core_kindling_team_triage_issues.md)
=======
  This document gives you some ideas on what you can do to help. For more information, read more about how the core [Kindling team triage issues](how_the_core_kindling_team_triage issues.md).
>>>>>>> 306e8351

## **Improve issues**
Improve issues by suggesting improvements to the title and description. If you think an issue has formatting issues, bad language, or grammatical errors, post a comment to let the author and maintainers know.
## **Report resolved issues**
If you think an issue has been resolved, or is no longer relevant, suggest us to close it. Add a comment on the issue, where you explain the reason it should be closed. Make sure to include any related issues and pull requests.
## **Investigate issues**
Investigate issues that we haven't been able to reproduce yet. In some cases, there are many combinations of panels, dashboards, and data sources that make it difficult for us to reproduce certain issues. Help us by adding more information.



## **Report duplicates**
If you find two issues that describe the same thing, add a comment in one of the issues, with a reference (#<issue number>) to the other. Explain why you think the issue is duplicated.
​
<|MERGE_RESOLUTION|>--- conflicted
+++ resolved
@@ -10,11 +10,7 @@
 
 + Streamlining the development process by preventing duplicate discussions.
 
-<<<<<<< HEAD
-  This document gives you some ideas on what you can do to help. For more information, read more about how the core [Kindling team triage issues](how_the_core_kindling_team_triage_issues.md)
-=======
-  This document gives you some ideas on what you can do to help. For more information, read more about how the core [Kindling team triage issues](how_the_core_kindling_team_triage issues.md).
->>>>>>> 306e8351
+This document gives you some ideas on what you can do to help. For more information, read more about how the core [Kindling team triage issues](how_the_core_kindling_team_triage issues.md).
 
 ## **Improve issues**
 Improve issues by suggesting improvements to the title and description. If you think an issue has formatting issues, bad language, or grammatical errors, post a comment to let the author and maintainers know.
